{
	"name": "obsidian-wordpress",
<<<<<<< HEAD
	"version": "0.5.0",
=======
	"version": "0.6.0",
>>>>>>> ec882d88
	"description": "A plugin for publishing Obsidian documents to WordPress.",
	"main": "main.js",
	"scripts": {
		"dev": "node esbuild.config.mjs",
		"build": "tsc -noEmit -skipLibCheck && node esbuild.config.mjs production",
		"release": "standard-version",
		"release-test": "standard-version --dry-run",
		"release-major": "standard-version --release-as major",
		"release-major-test": "standard-version --dry-run --release-as major",
		"release-minor": "standard-version --release-as minor",
		"release-minor-test": "standard-version --dry-run --release-as minor",
		"version": "node version-bump.mjs && git add manifest.json versions.json"
	},
	"standard-version": {
		"t": ""
	},
	"keywords": [
		"wp",
		"wordpress",
		"obsidian",
		"plugin"
	],
	"author": "devbean",
	"license": "MIT",
	"devDependencies": {
		"@types/lodash-es": "^4.17.6",
		"@types/marked": "^4.0.1",
		"@types/node": "^16.11.6",
		"@types/wpapi": "^1.1.1",
		"@types/xmlrpc": "^1.3.7",
		"@typescript-eslint/eslint-plugin": "^5.2.0",
		"@typescript-eslint/parser": "^5.2.0",
		"builtin-modules": "^3.2.0",
		"date-fns": "^2.28.0",
		"esbuild": "0.14.47",
		"lodash-es": "^4.17.21",
		"marked": "^4.0.6",
		"obsidian": "latest",
		"standard-version": "^9.3.2",
		"tslib": "2.4.0",
		"typescript": "4.7.4",
		"xmlbuilder2": "^3.0.2"
	}
}<|MERGE_RESOLUTION|>--- conflicted
+++ resolved
@@ -1,10 +1,6 @@
 {
 	"name": "obsidian-wordpress",
-<<<<<<< HEAD
-	"version": "0.5.0",
-=======
 	"version": "0.6.0",
->>>>>>> ec882d88
 	"description": "A plugin for publishing Obsidian documents to WordPress.",
 	"main": "main.js",
 	"scripts": {
